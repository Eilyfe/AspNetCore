﻿<Project Sdk="Internal.AspNetCore.Sdk">

  <PropertyGroup>
    <Description>ASP.NET Core MVC features that enable globalization and localization of applications.
Commonly used types:
Microsoft.AspNetCore.Mvc.Localization.IHtmlLocalizer&lt;TResource&gt;
Microsoft.AspNetCore.Mvc.Localization.IViewLocalizer</Description>
    <TargetFramework>netstandard2.0</TargetFramework>
    <NoWarn>$(NoWarn);CS1591</NoWarn>
    <GenerateDocumentationFile>true</GenerateDocumentationFile>
    <PackageTags>aspnetcore;aspnetcoremvc;localization</PackageTags>
  </PropertyGroup>

  <ItemGroup>
<<<<<<< HEAD
    <ProjectReference Include="..\Microsoft.AspNetCore.Mvc.Razor\Microsoft.AspNetCore.Mvc.Razor.csproj" />
=======
    <Compile Include="$(SharedSourceRoot)PropertyHelper\*.cs" />
  </ItemGroup>

  <ItemGroup>
    <Reference Include="Microsoft.AspNetCore.Mvc.Razor" />
>>>>>>> 7f17d095

    <Reference Include="Microsoft.AspNetCore.Localization" />
    <Reference Include="Microsoft.Extensions.DependencyInjection" />
    <Reference Include="Microsoft.Extensions.Localization" />
  </ItemGroup>

</Project><|MERGE_RESOLUTION|>--- conflicted
+++ resolved
@@ -1,4 +1,4 @@
-﻿<Project Sdk="Internal.AspNetCore.Sdk">
+﻿<Project Sdk="Microsoft.NET.Sdk">
 
   <PropertyGroup>
     <Description>ASP.NET Core MVC features that enable globalization and localization of applications.
@@ -12,15 +12,7 @@
   </PropertyGroup>
 
   <ItemGroup>
-<<<<<<< HEAD
-    <ProjectReference Include="..\Microsoft.AspNetCore.Mvc.Razor\Microsoft.AspNetCore.Mvc.Razor.csproj" />
-=======
-    <Compile Include="$(SharedSourceRoot)PropertyHelper\*.cs" />
-  </ItemGroup>
-
-  <ItemGroup>
     <Reference Include="Microsoft.AspNetCore.Mvc.Razor" />
->>>>>>> 7f17d095
 
     <Reference Include="Microsoft.AspNetCore.Localization" />
     <Reference Include="Microsoft.Extensions.DependencyInjection" />
